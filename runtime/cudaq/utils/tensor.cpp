--- conflicted
+++ resolved
@@ -82,17 +82,20 @@
   return *this;
 }
 
-<<<<<<< HEAD
 void cudaq::matrix_2::check_size(std::size_t size, const Dimensions &dim) {
   if (size < get_size(dim))
     throw std::runtime_error("vector must have enough elements");
-=======
+}
+
 std::optional<std::complex<double>>
 cudaq::matrix_2::operator[](const std::vector<std::size_t> &at) const {
   if (at.size() != 2 || at[0] >= get_rows() || at[1] >= get_columns())
-    return {};
+    throw std::runtime_error(
+        "invalid access: indices {" + std::to_string(at[0]) + ", " +
+        std::to_string(at[1]) + "} are larger than matrix dimensions: {" +
+        std::to_string(dimensions.first) + ", " +
+        std::to_string(dimensions.second) + "}");
   return access(data, dimensions, at[0], at[1]);
->>>>>>> ffb3a7f4
 }
 
 std::string cudaq::matrix_2::dump() const {
